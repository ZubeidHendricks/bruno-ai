import axios from 'axios';

// Create axios instance with base URL from environment variables
const API_URL = process.env.REACT_APP_API_URL || '/api';
const DEBUG = process.env.REACT_APP_DEBUG === 'true';

// Create axios instance
const api = axios.create({
  baseURL: API_URL,
  headers: {
    'Content-Type': 'application/json'
  },
  timeout: 30000 // 30 seconds timeout
});

// Logger function that only logs in debug mode
const log = (message, data) => {
  if (DEBUG) {
    console.log(message, data);
  }
};

// Error logger function that only logs in debug mode
const logError = (message, error) => {
  if (DEBUG) {
    console.error(message, error);
  }
};

// Add a request interceptor to include auth token in all requests
api.interceptors.request.use(
  config => {
    const token = localStorage.getItem('token');
    if (token) {
      config.headers.Authorization = `Bearer ${token}`;
    }
    return config;
  },
  error => {
    logError('API request error:', error);
    return Promise.reject(error);
  }
);

// Add a response interceptor for global error handling
api.interceptors.response.use(
  response => {
    return response;
  },
  error => {
    // Handle session expiration
    if (error.response && (error.response.status === 401 || error.response.status === 403)) {
      // Check if it's not a login attempt
      if (!error.config.url.includes('/auth/login')) {
        // Clear localStorage and refresh page
        localStorage.removeItem('token');
        localStorage.removeItem('user');
        window.location.href = '/auth/login';
      }
    }
    
    // Extract error message from response
    const errorMessage = 
      error.response?.data?.error || 
      error.response?.data?.message || 
      error.message || 
      'Something went wrong';
    
    // Add the error message to the error object for easier access
    error.displayMessage = errorMessage;
    
    // Log detailed error information in debug mode
    logError('API response error:', {
      status: error.response?.status,
      message: errorMessage,
      url: error.config?.url,
      method: error.config?.method,
      data: error.config?.data
    });
    
    return Promise.reject(error);
  }
);

// Auth API endpoints
const auth = {
  login: async (credentials) => {
    const response = await api.post('/auth/login', credentials);
    return response.data;
  },
  
  register: async (userData) => {
    const response = await api.post('/auth/register', userData);
    return response.data;
  },
  
  forgotPassword: async (email) => {
    const response = await api.post('/auth/forgot-password', { email });
    return response.data;
  },
  
  resetPassword: async (data) => {
    const response = await api.post('/auth/reset-password', data);
    return response.data;
  },
  
  verifyResetToken: async (token) => {
    const response = await api.get(`/auth/reset-password/${token}/verify`);
    return response.data;
  },
  
  changePassword: async (data) => {
    const response = await api.post('/auth/change-password', data);
    return response.data;
  },
  
  getProfile: async () => {
    const response = await api.get('/auth/profile');
    return response.data;
  },
  
  updateProfile: async (profileData) => {
    const response = await api.put('/auth/profile', profileData);
    return response.data;
  }
};

// Dataset API endpoints
const datasets = {
  getAll: async () => {
    const response = await api.get('/datasets');
    return response.data;
  },
  
  getById: async (id) => {
    const response = await api.get(`/datasets/${id}`);
    return response.data;
  },
  
  uploadBase64: async (fileData) => {
    const response = await api.post('/datasets/upload', fileData);
    return response.data;
  },
  
  uploadFile: async (formData) => {
    const response = await api.post('/datasets/files/upload', formData, {
      headers: {
        'Content-Type': 'multipart/form-data'
      }
    });
    return response.data;
  },
  
  delete: async (id) => {
    const response = await api.delete(`/datasets/${id}`);
    return response.data;
  },
  
  export: async (id, data) => {
    const response = await api.post(`/datasets/${id}/export`, data, {
      responseType: 'blob'
    });
    return response;
  }
};

// Transformation API endpoints
const transformations = {
  getAll: async (datasetId) => {
    const url = datasetId 
      ? `/transformations?datasetId=${datasetId}` 
      : '/transformations';
    const response = await api.get(url);
    return response.data;
  },
  
  getById: async (id) => {
    const response = await api.get(`/transformations/${id}`);
    return response.data;
  },
  
  create: async (transformation) => {
    const response = await api.post('/transformations', transformation);
    return response.data;
  },
  
  update: async (id, transformation) => {
    const response = await api.put(`/transformations/${id}`, transformation);
    return response.data;
  },
  
  delete: async (id) => {
    const response = await api.delete(`/transformations/${id}`);
    return response.data;
  }
};

// Reports API endpoints
const reports = {
  getAll: async () => {
    const response = await api.get('/reports');
    return response.data;
  },
  
  getById: async (id) => {
    const response = await api.get(`/reports/${id}`);
    return response.data;
  },
  
  create: async (report) => {
    const response = await api.post('/reports', report);
    return response.data;
  },
  
  update: async (id, report) => {
    const response = await api.put(`/reports/${id}`, report);
    return response.data;
<<<<<<< HEAD
  },
  
  delete: async (id) => {
    const response = await api.delete(`/reports/${id}`);
    return response.data;
  },
  
=======
  },
  
  delete: async (id) => {
    const response = await api.delete(`/reports/${id}`);
    return response.data;
  },
  
>>>>>>> b830afb9
  export: async (id, format) => {
    const response = await api.get(`/reports/${id}/export?format=${format}`, {
      responseType: 'blob'
    });
    return response;
  },
  
  share: async (id, shareData) => {
    const response = await api.post(`/reports/${id}/share`, shareData);
    return response.data;
  }
};

// Dashboard API endpoints
const dashboard = {
  getSummary: async () => {
    const response = await api.get('/dashboard/summary');
    return response.data;
  },
  
  getActivityLog: async (params) => {
    const response = await api.get('/dashboard/activity', { params });
    return response.data;
  },
  
  getAnalytics: async (timeframe) => {
    const response = await api.get(`/dashboard/analytics?timeframe=${timeframe}`);
    return response.data;
  }
};

// User management API endpoints (for admin)
const users = {
  getAll: async (params) => {
    const response = await api.get('/users', { params });
    return response.data;
  },
  
  getById: async (id) => {
    const response = await api.get(`/users/${id}`);
    return response.data;
  },
  
  create: async (userData) => {
    const response = await api.post('/users', userData);
    return response.data;
  },
  
  update: async (id, userData) => {
    const response = await api.put(`/users/${id}`, userData);
    return response.data;
  },
  
  delete: async (id) => {
    const response = await api.delete(`/users/${id}`);
    return response.data;
  },
  
  updateRole: async (id, role) => {
    const response = await api.patch(`/users/${id}/role`, { role });
    return response.data;
  }
};

// Settings API endpoints
const settings = {
  getAll: async () => {
    const response = await api.get('/settings');
    return response.data;
  },
  
  update: async (settings) => {
    const response = await api.put('/settings', settings);
    return response.data;
  }
};

// Export all API modules
export default {
  auth,
  datasets,
  transformations,
  reports,
  dashboard,
  users,
  settings
<<<<<<< HEAD
};
=======
<<<<<<< HEAD
};
=======
};
>>>>>>> febae6c (Add production-ready API integration)
>>>>>>> b830afb9
<|MERGE_RESOLUTION|>--- conflicted
+++ resolved
@@ -215,7 +215,6 @@
   update: async (id, report) => {
     const response = await api.put(`/reports/${id}`, report);
     return response.data;
-<<<<<<< HEAD
   },
   
   delete: async (id) => {
@@ -223,15 +222,6 @@
     return response.data;
   },
   
-=======
-  },
-  
-  delete: async (id) => {
-    const response = await api.delete(`/reports/${id}`);
-    return response.data;
-  },
-  
->>>>>>> b830afb9
   export: async (id, format) => {
     const response = await api.get(`/reports/${id}/export?format=${format}`, {
       responseType: 'blob'
@@ -318,12 +308,4 @@
   dashboard,
   users,
   settings
-<<<<<<< HEAD
-};
-=======
-<<<<<<< HEAD
-};
-=======
-};
->>>>>>> febae6c (Add production-ready API integration)
->>>>>>> b830afb9
+};
